--- conflicted
+++ resolved
@@ -47,20 +47,10 @@
                 },
                 result = socket.recv(&mut buf) => {
                     // Note: packets are allowed to be bigger when including extensions.
-<<<<<<< HEAD
                     // we don't expect them, but the server may still send them. The
                     // extra bytes are guaranteed safe to ignore. `recv` truncats the messages
                     if let Ok((_, Some(timestamp))) = result {
                         let packet = NtpHeader::deserialize(&buf);
-                        eprintln!("Received at {:?} {:?}", timestamp, packet);
-=======
-                    // we don't expect them, but the server may still send them. They
-                    // are guaranteed safe to ignore.
-                    if let Ok((size, Some(timestamp))) = result {
-                        if size >= 48 {
-                            let packet = NtpHeader::deserialize(&buf);
->>>>>>> e2242c99
-
                         let result = peer.handle_incoming(packet, timestamp);
 
                         if peer.accept_synchronization(timestamp, NtpDuration::ZERO).is_err() {
