use std::{collections::HashMap, sync::Arc};

use crate::{
    config::{PeerConfig, PoolPeerConfig, ServerConfig, StandardPeerConfig},
    observer::ObservablePeerState,
    peer::{MsgForSystem, PeerChannels, PeerTask, ResetEpoch},
    server::ServerTask,
};
use ntp_proto::{NtpClock, PeerSnapshot};
use tokio::{net::lookup_host, task::JoinHandle};
use tracing::{debug, warn};

const NETWORK_WAIT_PERIOD: std::time::Duration = std::time::Duration::from_secs(1);

#[derive(Debug, Clone, Copy)]
pub enum PeerStatus {
    /// We are waiting for the first snapshot from this peer _in the current reset epoch_.
    /// This state is the initial state for all peers (when the system is spawned), and also
    /// entered when the system performs a clock jump and forces all peers to reset, or when a peer
    /// indicates that it is no longer fit for synchronization (e.g. root distance became too big)
    ///
    /// A peer can leave this state by either becoming demobilized, or by sending a snapshot that
    /// is within the system's current reset epoch.
    NoMeasurement,
    /// This peer has sent snapshots taken in the current reset epoch. We store the most recent one
    Measurement(PeerSnapshot),
}

#[derive(Debug, Clone, Copy, Hash, PartialEq, Eq)]
pub struct PeerIndex {
    index: usize,
}

impl PeerIndex {
    #[cfg(test)]
    pub fn from_inner(index: usize) -> Self {
        PeerIndex { index }
    }
}

#[derive(Debug, Default)]
struct PeerIndexIssuer {
    next: usize,
}

impl PeerIndexIssuer {
    fn get(&mut self) -> PeerIndex {
        let index = self.next;
        self.next += 1;
        PeerIndex { index }
    }
}

#[derive(Debug)]
struct PeerData {
    status: PeerStatus,
    config: Arc<PeerConfig>,
}

#[derive(Debug)]
pub struct Peers<C: NtpClock> {
    peers: HashMap<PeerIndex, PeerData>,
    servers: Vec<Arc<ServerConfig>>,
    indexer: PeerIndexIssuer,

    channels: PeerChannels,
    clock: C,
}

impl<C: NtpClock> Peers<C> {
    pub fn new(channels: PeerChannels, clock: C) -> Self {
        Peers {
            peers: Default::default(),
            servers: Default::default(),
            indexer: Default::default(),
            channels,
            clock,
        }
    }

    async fn add_peer_internal(&mut self, config: Arc<PeerConfig>) -> JoinHandle<()> {
        let index = self.indexer.get();
        let addr = loop {
            let host = match &*config {
                PeerConfig::Standard(StandardPeerConfig { addr, .. }) => {
                    debug!(unresolved = &addr, "lookup host");
                    lookup_host(addr).await.map(|mut i| i.next())
                }

                PeerConfig::Pool(PoolPeerConfig { addr, .. }) => {
                    debug!(unresolved = &addr, "lookup host");
                    lookup_host(addr).await.map(|mut i| i.next())
                }
            };

            match host {
                Ok(Some(addr)) => {
                    debug!(resolved=?addr, "resolved peer");
                    break addr;
                }
                Ok(None) => {
                    warn!("Could not resolve peer address, retrying");
                    tokio::time::sleep(NETWORK_WAIT_PERIOD).await
                }
                Err(e) => {
                    warn!(error = ?e, "error while resolving peer address, retrying");
                    tokio::time::sleep(NETWORK_WAIT_PERIOD).await
                }
            }
        };
        self.peers.insert(
            index,
            PeerData {
                status: PeerStatus::NoMeasurement,
                config,
            },
        );
        PeerTask::spawn(
            index,
            addr,
            self.clock.clone(),
            NETWORK_WAIT_PERIOD,
            self.channels.clone(),
        )
    }

    pub async fn add_peer(&mut self, config: PeerConfig) -> JoinHandle<()> {
        self.add_peer_internal(Arc::new(config)).await
    }

    fn add_server_internal(&mut self, config: Arc<ServerConfig>) -> JoinHandle<()> {
<<<<<<< HEAD
        let current_config = *config;
        self.servers.push(config);
        ServerTask::spawn(
            current_config,
=======
        self.servers.push(config.clone());
        ServerTask::spawn(
            config,
>>>>>>> 7dfd0db5
            self.channels.system_snapshots.clone(),
            self.clock.clone(),
            NETWORK_WAIT_PERIOD,
        )
    }

    pub async fn add_server(&mut self, config: ServerConfig) -> JoinHandle<()> {
        self.add_server_internal(Arc::new(config))
    }

    #[cfg(test)]
    pub fn from_statuslist(data: &[PeerStatus], raw_configs: &[PeerConfig], clock: C) -> Self {
        assert_eq!(data.len(), raw_configs.len());

        let mut peers = HashMap::new();
        let mut indexer = PeerIndexIssuer::default();

        for (i, status) in data.iter().enumerate() {
            let index = indexer.get();
            peers.insert(
                index,
                PeerData {
                    status: status.to_owned(),
                    config: Arc::new(raw_configs[i].clone()),
                },
            );
        }

        Self {
            peers,
            servers: vec![],
            indexer,
            channels: PeerChannels::test(),
            clock,
        }
    }

    pub fn size(&self) -> usize {
        self.peers.len()
    }

    pub fn observe(&self) -> impl Iterator<Item = ObservablePeerState> + '_ {
        self.peers.iter().map(|(_, data)| match data.status {
            PeerStatus::NoMeasurement => ObservablePeerState::Nothing,
            PeerStatus::Measurement(snapshot) => ObservablePeerState::Observable {
                statistics: snapshot.statistics,
                reachability: snapshot.reach,
                uptime: snapshot.time.elapsed(),
                poll_interval: snapshot.poll_interval.as_system_duration(),
                peer_id: snapshot.peer_id,
                address: match &*data.config {
                    PeerConfig::Standard(StandardPeerConfig { addr, .. }) => addr.to_string(),
                    PeerConfig::Pool(PoolPeerConfig { addr, .. }) => addr.to_string(),
                },
            },
        })
    }

    pub fn valid_snapshots(&self) -> impl Iterator<Item = PeerSnapshot> + '_ {
        self.peers.iter().filter_map(|(_, data)| match data.status {
            PeerStatus::NoMeasurement => None,
            PeerStatus::Measurement(snapshot) => Some(snapshot),
        })
    }

    pub async fn update(&mut self, msg: MsgForSystem, current_reset_epoch: ResetEpoch) {
        match msg {
            MsgForSystem::MustDemobilize(index) => {
                self.peers.remove(&index);
            }
            MsgForSystem::NewMeasurement(index, msg_reset_epoch, snapshot) => {
                if current_reset_epoch == msg_reset_epoch {
                    self.peers.get_mut(&index).unwrap().status = PeerStatus::Measurement(snapshot);
                }
            }
            MsgForSystem::UpdatedSnapshot(index, msg_reset_epoch, snapshot) => {
                if current_reset_epoch == msg_reset_epoch {
                    self.peers.get_mut(&index).unwrap().status = PeerStatus::Measurement(snapshot);
                }
            }
            MsgForSystem::NetworkIssue(index) => {
                // Restart the peer reusing its configuration.
                let config = self.peers.remove(&index).unwrap().config;
                self.add_peer_internal(config).await;
            }
        }
    }

    pub fn reset_all(&mut self) {
        for (_, data) in self.peers.iter_mut() {
            data.status = PeerStatus::NoMeasurement;
        }
    }
}

#[cfg(test)]
mod tests {
    use ntp_proto::{
        peer_snapshot, NtpDuration, NtpInstant, NtpLeapIndicator, NtpTimestamp, PeerStatistics,
        PollInterval,
    };

    use crate::config::StandardPeerConfig;

    use super::*;

    #[derive(Debug, Clone, Default)]
    struct TestClock {}

    impl NtpClock for TestClock {
        type Error = std::io::Error;

        fn now(&self) -> std::result::Result<NtpTimestamp, Self::Error> {
            Err(std::io::Error::from(std::io::ErrorKind::Unsupported))
        }

        fn set_freq(&self, _freq: f64) -> Result<(), Self::Error> {
            Ok(())
        }

        fn step_clock(&self, _offset: NtpDuration) -> Result<(), Self::Error> {
            Ok(())
        }

        fn update_clock(
            &self,
            _offset: NtpDuration,
            _est_error: NtpDuration,
            _max_error: NtpDuration,
            _poll_interval: PollInterval,
            _leap_status: NtpLeapIndicator,
        ) -> Result<(), Self::Error> {
            Ok(())
        }
    }

    #[tokio::test]
    async fn test_peers() {
        let base = NtpInstant::now();
        let prev_epoch = ResetEpoch::default();
        let epoch = prev_epoch.inc();
        let mut peers = Peers::from_statuslist(
            &[PeerStatus::NoMeasurement; 4],
            &(0..4)
                .map(|i| {
                    PeerConfig::Standard(StandardPeerConfig {
                        addr: format!("127.0.0.{i}:123"),
                    })
                })
                .collect::<Vec<_>>(),
            TestClock {},
        );
        assert_eq!(peers.valid_snapshots().count(), 0);

        peers
            .update(
                MsgForSystem::NewMeasurement(
                    PeerIndex { index: 0 },
                    prev_epoch,
                    peer_snapshot(
                        PeerStatistics {
                            delay: NtpDuration::from_seconds(0.1),
                            offset: NtpDuration::from_seconds(0.),
                            dispersion: NtpDuration::from_seconds(0.05),
                            jitter: 0.05,
                        },
                        base,
                        NtpDuration::from_seconds(0.1),
                        NtpDuration::from_seconds(0.05),
                    ),
                ),
                epoch,
            )
            .await;
        assert_eq!(peers.valid_snapshots().count(), 0);

        peers
            .update(
                MsgForSystem::NewMeasurement(
                    PeerIndex { index: 0 },
                    epoch,
                    peer_snapshot(
                        PeerStatistics {
                            delay: NtpDuration::from_seconds(0.1),
                            offset: NtpDuration::from_seconds(0.),
                            dispersion: NtpDuration::from_seconds(0.05),
                            jitter: 0.05,
                        },
                        base,
                        NtpDuration::from_seconds(1.0),
                        NtpDuration::from_seconds(2.0),
                    ),
                ),
                epoch,
            )
            .await;
        assert_eq!(peers.valid_snapshots().count(), 1);

        peers
            .update(
                MsgForSystem::NewMeasurement(
                    PeerIndex { index: 0 },
                    epoch,
                    peer_snapshot(
                        PeerStatistics {
                            delay: NtpDuration::from_seconds(0.1),
                            offset: NtpDuration::from_seconds(0.),
                            dispersion: NtpDuration::from_seconds(0.05),
                            jitter: 0.05,
                        },
                        base,
                        NtpDuration::from_seconds(0.1),
                        NtpDuration::from_seconds(0.05),
                    ),
                ),
                epoch,
            )
            .await;
        assert_eq!(peers.valid_snapshots().count(), 1);

        peers
            .update(
                MsgForSystem::UpdatedSnapshot(
                    PeerIndex { index: 1 },
                    epoch,
                    peer_snapshot(
                        PeerStatistics {
                            delay: NtpDuration::from_seconds(0.1),
                            offset: NtpDuration::from_seconds(0.),
                            dispersion: NtpDuration::from_seconds(0.05),
                            jitter: 0.05,
                        },
                        base,
                        NtpDuration::from_seconds(0.1),
                        NtpDuration::from_seconds(0.05),
                    ),
                ),
                epoch,
            )
            .await;
        assert_eq!(peers.valid_snapshots().count(), 2);

        peers
            .update(MsgForSystem::MustDemobilize(PeerIndex { index: 1 }), epoch)
            .await;
        assert_eq!(peers.valid_snapshots().count(), 1);

        peers.reset_all();
        assert_eq!(peers.valid_snapshots().count(), 0);
    }
}<|MERGE_RESOLUTION|>--- conflicted
+++ resolved
@@ -129,16 +129,9 @@
     }
 
     fn add_server_internal(&mut self, config: Arc<ServerConfig>) -> JoinHandle<()> {
-<<<<<<< HEAD
-        let current_config = *config;
-        self.servers.push(config);
-        ServerTask::spawn(
-            current_config,
-=======
         self.servers.push(config.clone());
         ServerTask::spawn(
             config,
->>>>>>> 7dfd0db5
             self.channels.system_snapshots.clone(),
             self.clock.clone(),
             NETWORK_WAIT_PERIOD,
