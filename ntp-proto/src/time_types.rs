--- conflicted
+++ resolved
@@ -169,18 +169,6 @@
         Self { duration }
     }
 
-<<<<<<< HEAD
-    pub(crate) fn from_exponent(input: i8) -> Self {
-        Self::from_seconds(log2d(input))
-    }
-
-    #[must_use]
-    pub(crate) const fn divided_by(self, divisor: i64) -> Self {
-        // No overflow risks for division
-        Self {
-            duration: self.duration / divisor,
-        }
-=======
     /// Get the number of seconds (first return value) and nanoseconds
     /// (second return value) representing the length of this duration.
     /// The number of nanoseconds is guaranteed to be positiv and less
@@ -190,7 +178,18 @@
             (self.duration >> 32) as i32,
             (((self.duration & 0xFFFFFFFF) * 1_000_000_000) >> 32) as u32,
         )
->>>>>>> 99f369f4
+    }
+
+    pub(crate) fn from_exponent(input: i8) -> Self {
+        Self::from_seconds(log2d(input))
+    }
+
+    #[must_use]
+    pub(crate) const fn divided_by(self, divisor: i64) -> Self {
+        // No overflow risks for division
+        Self {
+            duration: self.duration / divisor,
+        }
     }
 
     #[cfg(test)]
