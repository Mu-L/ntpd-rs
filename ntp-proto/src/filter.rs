// An implementation of the NTP clock filter algorithm, as described by
//
//      https://datatracker.ietf.org/doc/html/rfc5905#page-37
//
// Specifically this is a rust implementation of the `clock_filter()` routine,
// described in the appendix
//
//      https://datatracker.ietf.org/doc/html/rfc5905#appendix-A.5.2

use std::net::IpAddr;

use crate::{packet::NtpLeapIndicator, NtpDuration, NtpHeader, NtpTimestamp, ReferenceId};

const MAX_STRATUM: u8 = 16;
const MAX_DISTANCE: NtpDuration = NtpDuration::ONE;

/// frequency tolerance (15 ppm)
// const PHI: f64 = 15e-6;
fn multiply_by_phi(duration: NtpDuration) -> NtpDuration {
    (duration * 15) / 1_000_000
}

#[derive(Debug, Clone, Copy, PartialEq)]
pub struct FilterTuple {
    offset: NtpDuration,
    delay: NtpDuration,
    dispersion: NtpDuration,
    time: NtpTimestamp,
}

impl FilterTuple {
    const DUMMY: Self = Self {
        offset: NtpDuration::ZERO,
        delay: NtpDuration::MAX_DISPERSION,
        dispersion: NtpDuration::MAX_DISPERSION,
        time: NtpTimestamp::ZERO,
    };

    fn is_dummy(self) -> bool {
        self == Self::DUMMY
    }
}

#[derive(Debug, Clone)]
pub struct LastMeasurements {
    register: [FilterTuple; 8],
}

impl Default for LastMeasurements {
    fn default() -> Self {
        Self::new()
    }
}

impl LastMeasurements {
    #[allow(dead_code)]
    const fn new() -> Self {
        Self {
            register: [FilterTuple::DUMMY; 8],
        }
    }

    /// Insert the new tuple at index 0, move all other tuples one to the right.
    /// The final (oldest) tuple is discarded
    fn shift_and_insert(&mut self, mut current: FilterTuple, dispersion_correction: NtpDuration) {
        for tuple in self.register.iter_mut() {
            // adding the dispersion correction would make the dummy no longer a dummy
            if !tuple.is_dummy() {
                tuple.dispersion += dispersion_correction;
            }

            std::mem::swap(&mut current, tuple);
        }
    }
}

/// Temporary list
#[derive(Debug, Clone)]
struct TemporaryList {
    /// Invariant: this array is always sorted by increasing delay!
    register: [FilterTuple; 8],
}

impl TemporaryList {
    fn from_clock_filter_contents(source: &LastMeasurements) -> Self {
        // copy the registers
        let mut register = source.register;

        // sort by delay, ignoring NaN
        register.sort_by(|t1, t2| {
            t1.delay
                .partial_cmp(&t2.delay)
                .unwrap_or(std::cmp::Ordering::Less)
        });

        Self { register }
    }

    fn smallest_delay(&self) -> &FilterTuple {
        &self.register[0]
    }

    /// Prefix of the temporary list containing only the valid tuples
    fn valid_tuples(&self) -> &[FilterTuple] {
        let num_invalid_tuples = self
            .register
            .iter()
            .rev()
            .take_while(|t| t.is_dummy())
            .count();

        let num_valid_tuples = self.register.len() - num_invalid_tuples;

        &self.register[..num_valid_tuples]
    }

    /// #[no_run]
    ///                     i=n-1
    ///                     ---     epsilon_i
    ///      epsilon =       \     ----------
    ///                      /        (i+1)
    ///                     ---     2
    ///                     i=0
    /// Invariant: the register is sorted wrt delay
    fn dispersion(&self) -> NtpDuration {
        self.register
            .iter()
            .enumerate()
            .map(|(i, t)| t.dispersion / 2i64.pow(i as u32 + 1))
            .fold(NtpDuration::default(), |a, b| a + b)
    }

    /// #[no_run]
    ///                          +-----                 -----+^1/2
    ///                          |  n-1                      |
    ///                          |  ---                      |
    ///                  1       |  \                     2  |
    ///      psi   =  -------- * |  /    (theta_0-theta_j)   |
    ///                (n-1)     |  ---                      |
    ///                          |  j=1                      |
    ///                          +-----                 -----+
    ///
    /// Invariant: the register is sorted wrt delay
    fn jitter(&self, smallest_delay: FilterTuple, system_precision: f64) -> f64 {
        Self::jitter_help(self.valid_tuples(), smallest_delay, system_precision)
    }

    fn jitter_help(
        valid_tuples: &[FilterTuple],
        smallest_delay: FilterTuple,
        system_precision: f64,
    ) -> f64 {
        let root_mean_square = valid_tuples
            .iter()
            .map(|t| (t.offset - smallest_delay.offset).to_seconds().powi(2))
            .sum::<f64>()
            .sqrt();

        // root mean square average (RMS average). - 1 to exclude the smallest_delay
        let jitter = root_mean_square / (valid_tuples.len() - 1) as f64;

        // In order to ensure consistency and avoid divide exceptions in other
        // computations, the psi is bounded from below by the system precision
        // s.rho expressed in seconds.
        jitter.max(system_precision)
    }

    #[cfg(test)]
    const fn new() -> Self {
        Self {
            register: [FilterTuple::DUMMY; 8],
        }
    }
}

#[derive(Debug, Default)]
pub struct PeerStatistics {
    pub offset: NtpDuration,
    pub delay: NtpDuration,

    pub dispersion: NtpDuration,
    pub jitter: f64,
}

#[allow(dead_code)]
#[derive(Debug)]
struct PeerConfiguration {
    source_address: IpAddr,
    source_port: u16,
    destination_address: IpAddr,
    destination_port: u16,
    reference_id: ReferenceId,
}

pub struct Peer {
    statistics: PeerStatistics,
    last_measurements: LastMeasurements,
    last_packet: NtpHeader,
    time: NtpTimestamp,
<<<<<<< HEAD
    stratum: u8,
=======
    #[allow(dead_code)]
    peer_id: ReferenceId,
    our_id: ReferenceId,
>>>>>>> c210b09e
}

pub enum Decision {
    Ignore,
    Process,
}

impl Peer {
    #[allow(dead_code)]
    pub fn clock_filter(
        &mut self,
        new_tuple: FilterTuple,
        system_leap_indicator: NtpLeapIndicator,
        system_precision: f64,
    ) -> Decision {
        let dispersion_correction = multiply_by_phi(new_tuple.time - self.time);
        self.last_measurements
            .shift_and_insert(new_tuple, dispersion_correction);

        let temporary_list = TemporaryList::from_clock_filter_contents(&self.last_measurements);
        let smallest_delay = *temporary_list.smallest_delay();

        // Prime directive: use a sample only once and never a sample
        // older than the latest one, but anything goes before first
        // synchronized.
        if smallest_delay.time - self.time <= NtpDuration::ZERO
            && system_leap_indicator.is_synchronized()
        {
            return Decision::Ignore;
        }

        let offset = smallest_delay.offset;
        let delay = smallest_delay.delay;

        let dispersion = temporary_list.dispersion();
        let jitter = temporary_list.jitter(smallest_delay, system_precision);

        let statistics = PeerStatistics {
            offset,
            delay,
            dispersion,
            jitter,
        };

        self.statistics = statistics;
        self.time = smallest_delay.time;

        Decision::Process
    }

    /// The root synchronization distance is the maximum error due to
    /// all causes of the local clock relative to the primary server.
    /// It is defined as half the total delay plus total dispersion
    /// plus peer jitter.
    #[allow(dead_code)]
    fn root_distance(&self, local_clock_time: NtpTimestamp) -> NtpDuration {
        NtpDuration::MIN_DISPERSION.max(self.last_packet.root_delay + self.statistics.delay) / 2i64
            + self.last_packet.root_dispersion
            + self.statistics.dispersion
            + multiply_by_phi(local_clock_time - self.time)
            + NtpDuration::from_seconds(self.statistics.jitter)
    }

    #[allow(dead_code)]
    /// Test if association p is acceptable for synchronization
    ///
    /// Known as `accept` and `fit` in the specification.
    fn accept_synchronization(
        &self,
        local_clock_time: NtpTimestamp,
        system_poll: NtpDuration,
    ) -> bool {
        // A stratum error occurs if
        //     1: the server has never been synchronized,
        //     2: the server stratum is invalid
        if !self.last_packet.leap.is_synchronized() || self.last_packet.stratum >= MAX_STRATUM {
            return false;
        }

        //  A distance error occurs if the root distance exceeds the
        //  distance threshold plus an increment equal to one poll interval.
        let distance = self.root_distance(local_clock_time);

        if distance > MAX_DISTANCE + multiply_by_phi(system_poll) {
            return false;
        }

        // Detect whether the remote uses us as their main time reference.
        // if so, we shouldn't sync to them as that would create a loop.
        // Note, this can only ever be an issue if the peer is not using
        // hardware as its source, so ignore reference_id if stratum is 1.
        if self.last_packet.stratum != 1 && self.last_packet.reference_id == self.our_id {
            return false;
        }

        // TODO: An unreachable error occurs if the server is unreachable.

        true
    }
}

#[derive(Debug, Clone, Copy)]
#[repr(i8)]
enum EndpointType {
    Upper = 1,
    Middle = 0,
    Lower = -1,
}

#[allow(dead_code)]
struct CandidateTuple<'a> {
    peer: &'a Peer,
    endpoint_type: EndpointType,
    /// Correctness interval edge
    edge: NtpDuration,
}

#[allow(dead_code)]
fn construct_candidate_list<'a>(
    valid_associations: impl Iterator<Item = &'a Peer>,
    local_clock_time: NtpTimestamp,
) -> Vec<CandidateTuple<'a>> {
    let mut candidate_list = Vec::new();

    for peer in valid_associations {
        let offset = peer.statistics.offset;

        let tuples = [
            CandidateTuple {
                peer,
                endpoint_type: EndpointType::Upper,
                edge: offset + peer.root_distance(local_clock_time),
            },
            CandidateTuple {
                peer,
                endpoint_type: EndpointType::Middle,
                edge: offset,
            },
            CandidateTuple {
                peer,
                endpoint_type: EndpointType::Lower,
                edge: offset - peer.root_distance(local_clock_time),
            },
        ];

        candidate_list.extend(tuples)
    }

    candidate_list.sort_by(|a, b| a.edge.cmp(&b.edge));

    candidate_list
}

#[allow(dead_code)]
struct SurvivorTuple<'a> {
    p: &'a Peer,
    metric: NtpDuration,
}

/// Collect the candidates within the correctness interval
#[allow(dead_code)]
fn construct_survivors<'a>(
    chime_list: &'a [CandidateTuple<'a>],
    local_clock_time: NtpTimestamp,
) -> Vec<SurvivorTuple<'a>> {
    match find_interval(chime_list) {
        Some((low, high)) => chime_list
            .iter()
            .filter_map(|candidate| filter_survivor(candidate, local_clock_time, low, high))
            .collect(),
        None => vec![],
    }
}

fn filter_survivor<'a>(
    candidate: &'a CandidateTuple<'a>,
    local_clock_time: NtpTimestamp,
    low: NtpDuration,
    high: NtpDuration,
) -> Option<SurvivorTuple<'a>> {
    if candidate.edge < low || candidate.edge > high {
        None
    } else {
        let p = candidate.peer;
        let metric = MAX_DISTANCE * p.stratum + p.root_distance(local_clock_time);

        Some(SurvivorTuple { p, metric })
    }
}

/// Find the largest contiguous intersection of correctness intervals.
#[allow(dead_code)]
fn find_interval(chime_list: &[CandidateTuple]) -> Option<(NtpDuration, NtpDuration)> {
    let n = chime_list.len();

    let mut low = None;
    let mut high = None;

    // allow is the number of allowed falsetickers
    for allow in (0..).take_while(|allow| 2 * allow < n) {
        let mut found = 0; // variable "d", falsetickers found in the current iteration
        let mut chime = 0; // variable "c"

        // Scan the chime list from lowest to highest to find the lower endpoint.
        for tuple in chime_list {
            chime -= tuple.endpoint_type as i32;

            // the code skeleton uses `n - found` here, which is wrong!
            if chime >= (n - allow) as i32 {
                low = Some(tuple.edge);
                break;
            }

            if let EndpointType::Middle = tuple.endpoint_type {
                found += 1;
            }
        }

        // Scan the chime list from highest to lowest to find the upper endpoint.
        chime = 0;
        for tuple in chime_list.iter().rev() {
            chime += tuple.endpoint_type as i32;

            // the code skeleton uses `n - found` here, which is wrong!
            if chime >= (n - allow) as i32 {
                high = Some(tuple.edge);
                break;
            }

            if let EndpointType::Middle = tuple.endpoint_type {
                found += 1;
            }
        }

        //  If the number of midpoints is greater than the number
        //  of allowed falsetickers, the intersection contains at
        //  least one truechimer with no midpoint.  If so, increment
        //  the number of allowed falsetickers and go around again.
        if found > allow {
            continue;
        }

        //  If the intersection is non-empty, declare success.
        if let (Some(l), Some(h)) = (low, high) {
            return Some((l, h));
        }
    }

    None
}

#[cfg(test)]
mod test {
    use super::*;

    #[test]
    fn dispersion_of_dummys() {
        // The observer should note (a) if all stages contain the dummy tuple
        // with dispersion MAXDISP, the computed dispersion is a little less than 16 s

        let register = TemporaryList::new();
        let value = register.dispersion().to_seconds();

        assert!((16.0 - value) < 0.1)
    }

    #[test]
    fn dummys_are_not_valid() {
        assert!(TemporaryList::new().valid_tuples().is_empty())
    }

    #[test]
    fn jitter_of_single() {
        let mut register = LastMeasurements::new();
        register.register[0].offset = NtpDuration::from_seconds(42.0);
        let first = register.register[0];
        let value = TemporaryList::from_clock_filter_contents(&register).jitter(first, 0.0);

        assert_eq!(value, 0.0)
    }

    #[test]
    fn jitter_of_pair() {
        let mut register = TemporaryList::new();
        register.register[0].offset = NtpDuration::from_seconds(20.0);
        register.register[1].offset = NtpDuration::from_seconds(30.0);
        let first = register.register[0];
        let value = register.jitter(first, 0.0);

        // jitter is calculated relative to the first tuple
        assert!((value - 10.0).abs() < 1e-6)
    }

    #[test]
    fn jitter_of_triple() {
        let mut register = TemporaryList::new();
        register.register[0].offset = NtpDuration::from_seconds(20.0);
        register.register[1].offset = NtpDuration::from_seconds(20.0);
        register.register[2].offset = NtpDuration::from_seconds(30.0);
        let first = register.register[0];
        let value = register.jitter(first, 0.0);

        // jitter is calculated relative to the first tuple
        assert!((value - 5.0).abs() < 1e-6)
    }

    #[test]
    fn clock_filter_defaults() {
        let leap_indicator = NtpLeapIndicator::NoWarning;
        let system_precision = 0.0;

        let new_tuple = FilterTuple {
            offset: Default::default(),
            delay: Default::default(),
            dispersion: Default::default(),
            time: Default::default(),
        };

        let mut peer = Peer {
            statistics: Default::default(),
            last_measurements: Default::default(),
            last_packet: Default::default(),
            time: Default::default(),
<<<<<<< HEAD
            stratum: Default::default(),
=======
            our_id: ReferenceId::from_int(0),
            peer_id: ReferenceId::from_int(0),
>>>>>>> c210b09e
        };

        let update = peer.clock_filter(new_tuple, leap_indicator, system_precision);

        // because "time" is zero, the same as all the dummy tuples,
        // the "new" tuple is not newer and hence rejected
        assert!(matches!(update, Decision::Ignore));
    }

    #[test]
    fn clock_filter_new() {
        let leap_indicator = NtpLeapIndicator::NoWarning;
        let system_precision = 0.0;

        let new_tuple = FilterTuple {
            offset: NtpDuration::from_seconds(12.0),
            delay: NtpDuration::from_seconds(14.0),
            dispersion: Default::default(),
            time: NtpTimestamp::from_bits((1i64 << 32).to_be_bytes()),
        };

        let mut peer = Peer {
            statistics: Default::default(),
            last_measurements: Default::default(),
            last_packet: Default::default(),
            time: Default::default(),
<<<<<<< HEAD
            stratum: Default::default(),
=======
            our_id: ReferenceId::from_int(0),
            peer_id: ReferenceId::from_int(0),
>>>>>>> c210b09e
        };

        let update = peer.clock_filter(new_tuple, leap_indicator, system_precision);

        assert!(matches!(update, Decision::Process));

        assert_eq!(peer.statistics.offset, new_tuple.offset);
        assert_eq!(peer.statistics.delay, new_tuple.delay);
        assert_eq!(peer.time, new_tuple.time);

        // there is just one valid sample
        assert_eq!(peer.statistics.jitter, 0.0);

        let temporary = TemporaryList::from_clock_filter_contents(&peer.last_measurements);

        assert_eq!(temporary.register[0], new_tuple);
        assert_eq!(temporary.valid_tuples(), &[new_tuple]);
    }
}<|MERGE_RESOLUTION|>--- conflicted
+++ resolved
@@ -197,13 +197,10 @@
     last_measurements: LastMeasurements,
     last_packet: NtpHeader,
     time: NtpTimestamp,
-<<<<<<< HEAD
     stratum: u8,
-=======
     #[allow(dead_code)]
     peer_id: ReferenceId,
     our_id: ReferenceId,
->>>>>>> c210b09e
 }
 
 pub enum Decision {
@@ -459,6 +456,18 @@
 mod test {
     use super::*;
 
+    fn default_peer() -> Peer {
+        Peer {
+            statistics: Default::default(),
+            last_measurements: Default::default(),
+            last_packet: Default::default(),
+            time: Default::default(),
+            peer_id: ReferenceId::from_int(0),
+            our_id: ReferenceId::from_int(0),
+            stratum: 0,
+        }
+    }
+
     #[test]
     fn dispersion_of_dummys() {
         // The observer should note (a) if all stages contain the dummy tuple
@@ -522,18 +531,7 @@
             time: Default::default(),
         };
 
-        let mut peer = Peer {
-            statistics: Default::default(),
-            last_measurements: Default::default(),
-            last_packet: Default::default(),
-            time: Default::default(),
-<<<<<<< HEAD
-            stratum: Default::default(),
-=======
-            our_id: ReferenceId::from_int(0),
-            peer_id: ReferenceId::from_int(0),
->>>>>>> c210b09e
-        };
+        let mut peer = default_peer();
 
         let update = peer.clock_filter(new_tuple, leap_indicator, system_precision);
 
@@ -554,18 +552,7 @@
             time: NtpTimestamp::from_bits((1i64 << 32).to_be_bytes()),
         };
 
-        let mut peer = Peer {
-            statistics: Default::default(),
-            last_measurements: Default::default(),
-            last_packet: Default::default(),
-            time: Default::default(),
-<<<<<<< HEAD
-            stratum: Default::default(),
-=======
-            our_id: ReferenceId::from_int(0),
-            peer_id: ReferenceId::from_int(0),
->>>>>>> c210b09e
-        };
+        let mut peer = default_peer();
 
         let update = peer.clock_filter(new_tuple, leap_indicator, system_precision);
 
