// An implementation of the NTP clock filter algorithm, as described by
//
//      https://datatracker.ietf.org/doc/html/rfc5905#page-37
//
// Specifically this is a rust implementation of the `clock_filter()` routine,
// described in the appendix
//
//      https://datatracker.ietf.org/doc/html/rfc5905#appendix-A.5.2

<<<<<<< HEAD
use crate::{packet::NtpLeapIndicator, NtpDuration, NtpHeader, NtpTimestamp};
=======
use std::net::IpAddr;

use crate::{packet::NtpLeapIndicator, NtpDuration, NtpHeader, NtpTimestamp, ReferenceId};
>>>>>>> 6d77f0cc

const MAX_STRATUM: u8 = 16;
const MAX_DISTANCE: NtpDuration = NtpDuration::ONE;

// TODO this should be 4 in production?!
const MIN_INTERSECTION_SURVIVORS: usize = 1;

const MIN_CLUSTER_SURVIVORS: usize = 3;

/// frequency tolerance (15 ppm)
// const PHI: f64 = 15e-6;
fn multiply_by_phi(duration: NtpDuration) -> NtpDuration {
    (duration * 15) / 1_000_000
}

#[derive(Debug, Clone, Copy, PartialEq)]
pub struct FilterTuple {
    offset: NtpDuration,
    delay: NtpDuration,
    dispersion: NtpDuration,
    time: NtpTimestamp,
}

impl FilterTuple {
    const DUMMY: Self = Self {
        offset: NtpDuration::ZERO,
        delay: NtpDuration::MAX_DISPERSION,
        dispersion: NtpDuration::MAX_DISPERSION,
        time: NtpTimestamp::ZERO,
    };

    fn is_dummy(self) -> bool {
        self == Self::DUMMY
    }
}

#[derive(Debug, Clone)]
pub struct LastMeasurements {
    register: [FilterTuple; 8],
}

impl Default for LastMeasurements {
    fn default() -> Self {
        Self::new()
    }
}

impl LastMeasurements {
    #[allow(dead_code)]
    const fn new() -> Self {
        Self {
            register: [FilterTuple::DUMMY; 8],
        }
    }

    /// Insert the new tuple at index 0, move all other tuples one to the right.
    /// The final (oldest) tuple is discarded
    fn shift_and_insert(&mut self, mut current: FilterTuple, dispersion_correction: NtpDuration) {
        for tuple in self.register.iter_mut() {
            // adding the dispersion correction would make the dummy no longer a dummy
            if !tuple.is_dummy() {
                tuple.dispersion += dispersion_correction;
            }

            std::mem::swap(&mut current, tuple);
        }
    }
}

/// Temporary list
#[derive(Debug, Clone)]
struct TemporaryList {
    /// Invariant: this array is always sorted by increasing delay!
    register: [FilterTuple; 8],
}

impl TemporaryList {
    fn from_clock_filter_contents(source: &LastMeasurements) -> Self {
        // copy the registers
        let mut register = source.register;

        // sort by delay, ignoring NaN
        register.sort_by(|t1, t2| {
            t1.delay
                .partial_cmp(&t2.delay)
                .unwrap_or(std::cmp::Ordering::Less)
        });

        Self { register }
    }

    fn smallest_delay(&self) -> &FilterTuple {
        &self.register[0]
    }

    /// Prefix of the temporary list containing only the valid tuples
    fn valid_tuples(&self) -> &[FilterTuple] {
        let num_invalid_tuples = self
            .register
            .iter()
            .rev()
            .take_while(|t| t.is_dummy())
            .count();

        let num_valid_tuples = self.register.len() - num_invalid_tuples;

        &self.register[..num_valid_tuples]
    }

    /// #[no_run]
    ///                     i=n-1
    ///                     ---     epsilon_i
    ///      epsilon =       \     ----------
    ///                      /        (i+1)
    ///                     ---     2
    ///                     i=0
    /// Invariant: the register is sorted wrt delay
    fn dispersion(&self) -> NtpDuration {
        self.register
            .iter()
            .enumerate()
            .map(|(i, t)| t.dispersion / 2i64.pow(i as u32 + 1))
            .fold(NtpDuration::default(), |a, b| a + b)
    }

    /// #[no_run]
    ///                          +-----                 -----+^1/2
    ///                          |  n-1                      |
    ///                          |  ---                      |
    ///                  1       |  \                     2  |
    ///      psi   =  -------- * |  /    (theta_0-theta_j)   |
    ///                (n-1)     |  ---                      |
    ///                          |  j=1                      |
    ///                          +-----                 -----+
    ///
    /// Invariant: the register is sorted wrt delay
    fn jitter(&self, smallest_delay: FilterTuple, system_precision: f64) -> f64 {
        Self::jitter_help(self.valid_tuples(), smallest_delay, system_precision)
    }

    fn jitter_help(
        valid_tuples: &[FilterTuple],
        smallest_delay: FilterTuple,
        system_precision: f64,
    ) -> f64 {
        let root_mean_square = valid_tuples
            .iter()
            .map(|t| (t.offset - smallest_delay.offset).to_seconds().powi(2))
            .sum::<f64>()
            .sqrt();

        // root mean square average (RMS average). - 1 to exclude the smallest_delay
        let jitter = root_mean_square / (valid_tuples.len() - 1) as f64;

        // In order to ensure consistency and avoid divide exceptions in other
        // computations, the psi is bounded from below by the system precision
        // s.rho expressed in seconds.
        jitter.max(system_precision)
    }

    #[cfg(test)]
    const fn new() -> Self {
        Self {
            register: [FilterTuple::DUMMY; 8],
        }
    }
}

#[derive(Debug, Default)]
pub struct PeerStatistics {
    pub offset: NtpDuration,
    pub delay: NtpDuration,

    pub dispersion: NtpDuration,
    pub jitter: f64,
}

<<<<<<< HEAD
=======
#[allow(dead_code)]
#[derive(Debug)]
struct PeerConfiguration {
    source_address: IpAddr,
    source_port: u16,
    destination_address: IpAddr,
    destination_port: u16,
    reference_id: ReferenceId,
}

>>>>>>> 6d77f0cc
pub struct Peer {
    statistics: PeerStatistics,
    last_measurements: LastMeasurements,
    last_packet: NtpHeader,
    time: NtpTimestamp,
    #[allow(dead_code)]
    peer_id: ReferenceId,
    our_id: ReferenceId,
}

pub enum Decision {
    Ignore,
    Process,
}

impl Peer {
    #[allow(dead_code)]
    pub fn clock_filter(
        &mut self,
        new_tuple: FilterTuple,
        system_leap_indicator: NtpLeapIndicator,
        system_precision: f64,
    ) -> Decision {
        let dispersion_correction = multiply_by_phi(new_tuple.time - self.time);
        self.last_measurements
            .shift_and_insert(new_tuple, dispersion_correction);

        let temporary_list = TemporaryList::from_clock_filter_contents(&self.last_measurements);
        let smallest_delay = *temporary_list.smallest_delay();

        // Prime directive: use a sample only once and never a sample
        // older than the latest one, but anything goes before first
        // synchronized.
        if smallest_delay.time - self.time <= NtpDuration::ZERO
            && system_leap_indicator.is_synchronized()
        {
            return Decision::Ignore;
        }

        let offset = smallest_delay.offset;
        let delay = smallest_delay.delay;

        let dispersion = temporary_list.dispersion();
        let jitter = temporary_list.jitter(smallest_delay, system_precision);

        let statistics = PeerStatistics {
            offset,
            delay,
            dispersion,
            jitter,
        };

        self.statistics = statistics;
        self.time = smallest_delay.time;

        Decision::Process
    }

    /// The root synchronization distance is the maximum error due to
    /// all causes of the local clock relative to the primary server.
    /// It is defined as half the total delay plus total dispersion
    /// plus peer jitter.
    #[allow(dead_code)]
    fn root_distance(&self, local_clock_time: NtpTimestamp) -> NtpDuration {
        NtpDuration::MIN_DISPERSION.max(self.last_packet.root_delay + self.statistics.delay) / 2i64
            + self.last_packet.root_dispersion
            + self.statistics.dispersion
            + multiply_by_phi(local_clock_time - self.time)
            + NtpDuration::from_seconds(self.statistics.jitter)
    }

    #[allow(dead_code)]
    /// Test if association p is acceptable for synchronization
    ///
    /// Known as `accept` and `fit` in the specification.
    fn accept_synchronization(
        &self,
        local_clock_time: NtpTimestamp,
        system_poll: NtpDuration,
    ) -> bool {
        // A stratum error occurs if
        //     1: the server has never been synchronized,
        //     2: the server stratum is invalid
        if !self.last_packet.leap.is_synchronized() || self.last_packet.stratum >= MAX_STRATUM {
            return false;
        }

        //  A distance error occurs if the root distance exceeds the
        //  distance threshold plus an increment equal to one poll interval.
        let distance = self.root_distance(local_clock_time);

        if distance > MAX_DISTANCE + multiply_by_phi(system_poll) {
            return false;
        }

        // Detect whether the remote uses us as their main time reference.
        // if so, we shouldn't sync to them as that would create a loop.
        // Note, this can only ever be an issue if the peer is not using
        // hardware as its source, so ignore reference_id if stratum is 1.
        if self.last_packet.stratum != 1 && self.last_packet.reference_id == self.our_id {
            return false;
        }

        // TODO: An unreachable error occurs if the server is unreachable.

        true
    }
}

#[derive(Debug, Clone, Copy)]
#[repr(i8)]
enum EndpointType {
    Upper = 1,
    Middle = 0,
    Lower = -1,
}

#[allow(dead_code)]
struct CandidateTuple<'a> {
    peer: &'a Peer,
    endpoint_type: EndpointType,
    /// Correctness interval edge
    edge: NtpDuration,
}

#[allow(dead_code)]
fn construct_candidate_list<'a>(
    valid_associations: impl Iterator<Item = &'a Peer>,
    local_clock_time: NtpTimestamp,
) -> Vec<CandidateTuple<'a>> {
    let mut candidate_list = Vec::new();

    for peer in valid_associations {
        let offset = peer.statistics.offset;

        let tuples = [
            CandidateTuple {
                peer,
                endpoint_type: EndpointType::Upper,
                edge: offset + peer.root_distance(local_clock_time),
            },
            CandidateTuple {
                peer,
                endpoint_type: EndpointType::Middle,
                edge: offset,
            },
            CandidateTuple {
                peer,
                endpoint_type: EndpointType::Lower,
                edge: offset - peer.root_distance(local_clock_time),
            },
        ];

        candidate_list.extend(tuples)
    }

    candidate_list.sort_by(|a, b| a.edge.cmp(&b.edge));

    candidate_list
}

#[allow(dead_code)]
struct SurvivorTuple<'a> {
    peer: &'a Peer,
    metric: NtpDuration,
}

/// Collect the candidates within the correctness interval
#[allow(dead_code)]
fn construct_survivors<'a>(
    chime_list: &[CandidateTuple<'a>],
    local_clock_time: NtpTimestamp,
) -> Vec<SurvivorTuple<'a>> {
    match find_interval(chime_list) {
        Some((low, high)) => chime_list
            .iter()
            .filter_map(|candidate| filter_survivor(candidate, local_clock_time, low, high))
            .collect(),
        None => vec![],
    }
}

fn filter_survivor<'a>(
    candidate: &CandidateTuple<'a>,
    local_clock_time: NtpTimestamp,
    low: NtpDuration,
    high: NtpDuration,
) -> Option<SurvivorTuple<'a>> {
    if candidate.edge < low || candidate.edge > high {
        None
    } else {
<<<<<<< HEAD
        let peer = candidate.peer;
        let metric = MAX_DISTANCE * peer.stratum + peer.root_distance(local_clock_time);
=======
        let p = candidate.peer;
        let metric = MAX_DISTANCE * p.last_packet.stratum + p.root_distance(local_clock_time);
>>>>>>> 6d77f0cc

        Some(SurvivorTuple { peer, metric })
    }
}

/// Find the largest contiguous intersection of correctness intervals.
#[allow(dead_code)]
fn find_interval(chime_list: &[CandidateTuple]) -> Option<(NtpDuration, NtpDuration)> {
    let n = chime_list.len();

    let mut low = None;
    let mut high = None;

    // allow is the number of allowed falsetickers
    for allow in (0..).take_while(|allow| 2 * allow < n) {
        let mut found = 0; // variable "d", falsetickers found in the current iteration
        let mut chime = 0; // variable "c"

        // Scan the chime list from lowest to highest to find the lower endpoint.
        // any middle that we find before the lower endpoint counts as a falseticker
        for tuple in chime_list {
            chime -= tuple.endpoint_type as i32;

            // the code skeleton uses `n - found` here, which is wrong!
            if chime >= (n - allow) as i32 {
                low = Some(tuple.edge);
                break;
            }

            if let EndpointType::Middle = tuple.endpoint_type {
                found += 1;
            }
        }

        // Scan the chime list from highest to lowest to find the upper endpoint.
        // any middle that we find before the upper endpoint counts as a falseticker
        chime = 0;
        for tuple in chime_list.iter().rev() {
            chime += tuple.endpoint_type as i32;

            // the code skeleton uses `n - found` here, which is wrong!
            if chime >= (n - allow) as i32 {
                high = Some(tuple.edge);
                break;
            }

            if let EndpointType::Middle = tuple.endpoint_type {
                found += 1;
            }
        }

        // counted more falsetickers than allowed in this iteration;
        // we loop and try again allowing one more falseticker
        if found > allow {
            continue;
        }

        //  If the intersection is non-empty, declare success.
        if let (Some(l), Some(h)) = (low, high) {
            return Some((l, h));
        }
    }

    None
}

/// Discard the survivor with maximum selection jitter until a termination condition is met.
fn cluster_algorithm(candidates: &mut Vec<SurvivorTuple>) {
    // sort the candidates by increasing lambda_p (the merit factor)
    candidates.sort_by(|a, b| a.metric.cmp(&b.metric));

    let mut qmax_index = 0;

    let mut min_peer_jitter = 2.0e9;
    let mut max_selection_jitter = -2.0e9;

    loop {
        // for each candidate
        for (index, candidate) in candidates.iter().enumerate() {
            let p = candidate.peer;

            min_peer_jitter = p.statistics.jitter.min(min_peer_jitter);

            // compute the selection jitter
            let selection_jitter = candidates
                .iter()
                .map(|q| p.statistics.offset - q.peer.statistics.offset)
                .map(|v| v.to_seconds().powi(2))
                .sum::<f64>()
                .sqrt();

            if selection_jitter > max_selection_jitter {
                qmax_index = index;
                max_selection_jitter = selection_jitter;
            }
        }

        // If the maximum selection jitter is less than the
        // minimum peer jitter, then tossing out more survivors
        // will not lower the minimum peer jitter, so we might
        // as well stop.  To make sure a few survivors are left
        // for the clustering algorithm to chew on, we also stop
        // if the number of survivors is less than or equal to
        // NMIN (3).
        if max_selection_jitter < min_peer_jitter || candidates.len() <= MIN_CLUSTER_SURVIVORS {
            return;
        }

        // delete the survivor qmax (the one with the highest jitter) and go around again
        candidates.remove(qmax_index);
    }
}

#[allow(dead_code)]
fn clock_select(
    peers: &[Peer],
    local_clock_time: NtpTimestamp,
    system_poll: NtpDuration,
) -> Option<Vec<SurvivorTuple>> {
    let valid_associations = peers
        .iter()
        .filter(|p| p.accept_synchronization(local_clock_time, system_poll));

    let candidates = construct_candidate_list(valid_associations, local_clock_time);

    let mut survivors = construct_survivors(&candidates, local_clock_time);

    if survivors.len() < MIN_INTERSECTION_SURVIVORS {
        return None;
    }

    cluster_algorithm(&mut survivors);

    Some(survivors)
}

#[allow(dead_code)]
struct ClockCombine {
    offset: NtpDuration,
    jitter: NtpDuration,
}

/// Combine the offsets of the clustering algorithm survivors
/// using a weighted average with weight determined by the root
/// distance.  Compute the selection jitter as the weighted RMS
/// difference between the first survivor and the remaining
/// survivors.  In some cases, the inherent clock jitter can be
/// reduced by not using this algorithm, especially when frequent
/// clockhopping is involved.  The reference implementation can
/// be configured to avoid this algorithm by designating a
/// preferred peer.
#[allow(dead_code)]
fn clock_combine<'a>(
    survivors: &'a [SurvivorTuple<'a>],
    local_clock_time: NtpTimestamp,
) -> ClockCombine {
    let mut y = 0.0;
    let mut z = 0.0;
    let mut w = 0.0;

    let first_offset = survivors[0].peer.statistics.offset;

    for tuple in survivors {
        let peer = tuple.peer;
        let x = peer.root_distance(local_clock_time).to_seconds();
        y += 1.0 / x;
        z += peer.statistics.offset.to_seconds() / x;
        w += (peer.statistics.offset - first_offset).to_seconds().powi(2) / x;
    }

    let offset = NtpDuration::from_seconds(z / y);
    let jitter = NtpDuration::from_seconds((w / y).sqrt());

    ClockCombine { offset, jitter }
}

#[cfg(test)]
mod test {
    use super::*;

    fn default_peer() -> Peer {
        Peer {
            statistics: Default::default(),
            last_measurements: Default::default(),
            last_packet: Default::default(),
            time: Default::default(),
            peer_id: ReferenceId::from_int(0),
            our_id: ReferenceId::from_int(0),
        }
    }

    #[test]
    fn dispersion_of_dummys() {
        // The observer should note (a) if all stages contain the dummy tuple
        // with dispersion MAXDISP, the computed dispersion is a little less than 16 s

        let register = TemporaryList::new();
        let value = register.dispersion().to_seconds();

        assert!((16.0 - value) < 0.1)
    }

    #[test]
    fn dummys_are_not_valid() {
        assert!(TemporaryList::new().valid_tuples().is_empty())
    }

    #[test]
    fn jitter_of_single() {
        let mut register = LastMeasurements::new();
        register.register[0].offset = NtpDuration::from_seconds(42.0);
        let first = register.register[0];
        let value = TemporaryList::from_clock_filter_contents(&register).jitter(first, 0.0);

        assert_eq!(value, 0.0)
    }

    #[test]
    fn jitter_of_pair() {
        let mut register = TemporaryList::new();
        register.register[0].offset = NtpDuration::from_seconds(20.0);
        register.register[1].offset = NtpDuration::from_seconds(30.0);
        let first = register.register[0];
        let value = register.jitter(first, 0.0);

        // jitter is calculated relative to the first tuple
        assert!((value - 10.0).abs() < 1e-6)
    }

    #[test]
    fn jitter_of_triple() {
        let mut register = TemporaryList::new();
        register.register[0].offset = NtpDuration::from_seconds(20.0);
        register.register[1].offset = NtpDuration::from_seconds(20.0);
        register.register[2].offset = NtpDuration::from_seconds(30.0);
        let first = register.register[0];
        let value = register.jitter(first, 0.0);

        // jitter is calculated relative to the first tuple
        assert!((value - 5.0).abs() < 1e-6)
    }

    #[test]
    fn clock_filter_defaults() {
        let leap_indicator = NtpLeapIndicator::NoWarning;
        let system_precision = 0.0;

        let new_tuple = FilterTuple {
            offset: Default::default(),
            delay: Default::default(),
            dispersion: Default::default(),
            time: Default::default(),
        };

        let mut peer = default_peer();

        let update = peer.clock_filter(new_tuple, leap_indicator, system_precision);

        // because "time" is zero, the same as all the dummy tuples,
        // the "new" tuple is not newer and hence rejected
        assert!(matches!(update, Decision::Ignore));
    }

    #[test]
    fn clock_filter_new() {
        let leap_indicator = NtpLeapIndicator::NoWarning;
        let system_precision = 0.0;

        let new_tuple = FilterTuple {
            offset: NtpDuration::from_seconds(12.0),
            delay: NtpDuration::from_seconds(14.0),
            dispersion: Default::default(),
            time: NtpTimestamp::from_bits((1i64 << 32).to_be_bytes()),
        };

        let mut peer = default_peer();

        let update = peer.clock_filter(new_tuple, leap_indicator, system_precision);

        assert!(matches!(update, Decision::Process));

        assert_eq!(peer.statistics.offset, new_tuple.offset);
        assert_eq!(peer.statistics.delay, new_tuple.delay);
        assert_eq!(peer.time, new_tuple.time);

        // there is just one valid sample
        assert_eq!(peer.statistics.jitter, 0.0);

        let temporary = TemporaryList::from_clock_filter_contents(&peer.last_measurements);

        assert_eq!(temporary.register[0], new_tuple);
        assert_eq!(temporary.valid_tuples(), &[new_tuple]);
    }
}<|MERGE_RESOLUTION|>--- conflicted
+++ resolved
@@ -7,13 +7,7 @@
 //
 //      https://datatracker.ietf.org/doc/html/rfc5905#appendix-A.5.2
 
-<<<<<<< HEAD
-use crate::{packet::NtpLeapIndicator, NtpDuration, NtpHeader, NtpTimestamp};
-=======
-use std::net::IpAddr;
-
 use crate::{packet::NtpLeapIndicator, NtpDuration, NtpHeader, NtpTimestamp, ReferenceId};
->>>>>>> 6d77f0cc
 
 const MAX_STRATUM: u8 = 16;
 const MAX_DISTANCE: NtpDuration = NtpDuration::ONE;
@@ -191,19 +185,6 @@
     pub jitter: f64,
 }
 
-<<<<<<< HEAD
-=======
-#[allow(dead_code)]
-#[derive(Debug)]
-struct PeerConfiguration {
-    source_address: IpAddr,
-    source_port: u16,
-    destination_address: IpAddr,
-    destination_port: u16,
-    reference_id: ReferenceId,
-}
-
->>>>>>> 6d77f0cc
 pub struct Peer {
     statistics: PeerStatistics,
     last_measurements: LastMeasurements,
@@ -395,13 +376,8 @@
     if candidate.edge < low || candidate.edge > high {
         None
     } else {
-<<<<<<< HEAD
         let peer = candidate.peer;
-        let metric = MAX_DISTANCE * peer.stratum + peer.root_distance(local_clock_time);
-=======
-        let p = candidate.peer;
-        let metric = MAX_DISTANCE * p.last_packet.stratum + p.root_distance(local_clock_time);
->>>>>>> 6d77f0cc
+        let metric = MAX_DISTANCE * peer.last_packet.stratum + peer.root_distance(local_clock_time);
 
         Some(SurvivorTuple { peer, metric })
     }
